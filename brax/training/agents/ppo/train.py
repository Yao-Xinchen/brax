# Copyright 2024 The Brax Authors.
#
# Licensed under the Apache License, Version 2.0 (the "License");
# you may not use this file except in compliance with the License.
# You may obtain a copy of the License at
#
#     http://www.apache.org/licenses/LICENSE-2.0
#
# Unless required by applicable law or agreed to in writing, software
# distributed under the License is distributed on an "AS IS" BASIS,
# WITHOUT WARRANTIES OR CONDITIONS OF ANY KIND, either express or implied.
# See the License for the specific language governing permissions and
# limitations under the License.

"""Proximal policy optimization training.

See: https://arxiv.org/pdf/1707.06347.pdf
"""

import functools
import time
from typing import Any, Callable, Mapping, Optional, Tuple, Union

from absl import logging
from brax import base
from brax import envs
from brax.training import acting
from brax.training import gradients
from brax.training import logger as metric_logger
from brax.training import pmap
from brax.training import types
from brax.training.acme import running_statistics
from brax.training.acme import specs
from brax.training.agents.ppo import checkpoint
from brax.training.agents.ppo import losses as ppo_losses
from brax.training.agents.ppo import networks as ppo_networks
from brax.training.types import Params
from brax.training.types import PRNGKey
import flax
import jax
import jax.numpy as jnp
import numpy as np
import optax


InferenceParams = Tuple[running_statistics.NestedMeanStd, Params]
Metrics = types.Metrics

_PMAP_AXIS_NAME = 'i'


@flax.struct.dataclass
class TrainingState:
  """Contains training state for the learner."""

  optimizer_state: optax.OptState
  params: ppo_losses.PPONetworkParams
  normalizer_params: running_statistics.RunningStatisticsState
  env_steps: types.UInt64


def _unpmap(v):
  return jax.tree_util.tree_map(lambda x: x[0], v)


def _strip_weak_type(tree):
  # brax user code is sometimes ambiguous about weak_type.  in order to
  # avoid extra jit recompilations we strip all weak types from user input
  def f(leaf):
    leaf = jnp.asarray(leaf)
    return leaf.astype(leaf.dtype)

  return jax.tree_util.tree_map(f, tree)


def _validate_madrona_args(
    madrona_backend: bool,
    num_envs: int,
    num_eval_envs: int,
    action_repeat: int,
    eval_env: Optional[envs.Env] = None,
):
  """Validates arguments for Madrona-MJX."""
  if madrona_backend:
    if eval_env:
      raise ValueError("Madrona-MJX doesn't support multiple env instances")
    if num_eval_envs != num_envs:
      raise ValueError('Madrona-MJX requires a fixed batch size')
    if action_repeat != 1:
      raise ValueError(
          "Implement action_repeat using PipelineEnv's _n_frames to avoid"
          ' unnecessary rendering!'
      )


def _maybe_wrap_env(
    env: envs.Env,
    wrap_env: bool,
    num_envs: int,
    episode_length: Optional[int],
    action_repeat: int,
    device_count: int,
    key_env: PRNGKey,
    wrap_env_fn: Optional[Callable[[Any], Any]] = None,
    randomization_fn: Optional[
        Callable[[base.System, jnp.ndarray], Tuple[base.System, base.System]]
    ] = None,
):
  """Wraps the environment for training/eval if wrap_env is True."""
  if not wrap_env:
    return env
  if episode_length is None:
    raise ValueError('episode_length must be specified in ppo.train')
  v_randomization_fn = None
  if randomization_fn is not None:
    randomization_batch_size = num_envs // device_count
    # all devices gets the same randomization rng
    randomization_rng = jax.random.split(key_env, randomization_batch_size)
    v_randomization_fn = functools.partial(
        randomization_fn, rng=randomization_rng
    )
  if wrap_env_fn is not None:
    wrap_for_training = wrap_env_fn
  else:
    wrap_for_training = envs.training.wrap
  env = wrap_for_training(
      env,
      episode_length=episode_length,
      action_repeat=action_repeat,
      randomization_fn=v_randomization_fn,
  )  # pytype: disable=wrong-keyword-args
  return env


def _random_translate_pixels(
    obs: Mapping[str, jax.Array], key: PRNGKey
) -> Mapping[str, jax.Array]:
  """Apply random translations to B x T x ... pixel observations.

  The same shift is applied across the unroll_length (T) dimension.

  Args:
    obs: a dictionary of observations
    key: a PRNGKey

  Returns:
    A dictionary of observations with translated pixels
  """

  @jax.vmap
  def rt_all_views(
      ub_obs: Mapping[str, jax.Array], key: PRNGKey
  ) -> Mapping[str, jax.Array]:
    # Expects dictionary of unbatched observations.
    def rt_view(
        img: jax.Array, padding: int, key: PRNGKey
    ) -> jax.Array:  # TxHxWxC
      # Randomly translates a set of pixel inputs.
      # Adapted from
      # https://github.com/ikostrikov/jaxrl/blob/main/jaxrl/agents/drq/augmentations.py
      crop_from = jax.random.randint(key, (2,), 0, 2 * padding + 1)
      zero = jnp.zeros((1,), dtype=jnp.int32)
      crop_from = jnp.concatenate([zero, crop_from, zero])
      padded_img = jnp.pad(
          img,
          ((0, 0), (padding, padding), (padding, padding), (0, 0)),
          mode='edge',
      )
      return jax.lax.dynamic_slice(padded_img, crop_from, img.shape)

    out = {}
    for k_view, v_view in ub_obs.items():
      if k_view.startswith('pixels/'):
        key, key_shift = jax.random.split(key)
        out[k_view] = rt_view(v_view, 4, key_shift)
    return {**ub_obs, **out}

  bdim = next(iter(obs.items()), None)[1].shape[0]
  keys = jax.random.split(key, bdim)
  obs = rt_all_views(obs, keys)
  return obs


def _remove_pixels(
    obs: Union[jnp.ndarray, Mapping[str, jax.Array]],
) -> Union[jnp.ndarray, Mapping[str, jax.Array]]:
  """Removes pixel observations from the observation dict."""
  if not isinstance(obs, Mapping):
    return obs
  return {k: v for k, v in obs.items() if not k.startswith('pixels/')}


def train(
    environment: envs.Env,
    num_timesteps: int,
    max_devices_per_host: Optional[int] = None,
    # high-level control flow
    wrap_env: bool = True,
    madrona_backend: bool = False,
    augment_pixels: bool = False,
    # environment wrapper
    num_envs: int = 1,
    episode_length: Optional[int] = None,
    action_repeat: int = 1,
    wrap_env_fn: Optional[Callable[[Any], Any]] = None,
    randomization_fn: Optional[
        Callable[[base.System, jnp.ndarray], Tuple[base.System, base.System]]
    ] = None,
    # ppo params
    learning_rate: float = 1e-4,
    entropy_cost: float = 1e-4,
    discounting: float = 0.9,
    unroll_length: int = 10,
    batch_size: int = 32,
    num_minibatches: int = 16,
    num_updates_per_batch: int = 2,
    num_resets_per_eval: int = 0,
    normalize_observations: bool = False,
    reward_scaling: float = 1.0,
    clipping_epsilon: float = 0.3,
    gae_lambda: float = 0.95,
    max_grad_norm: Optional[float] = None,
    normalize_advantage: bool = True,
    network_factory: types.NetworkFactory[
        ppo_networks.PPONetworks
    ] = ppo_networks.make_ppo_networks,
    seed: int = 0,
    # eval
    num_evals: int = 1,
    eval_env: Optional[envs.Env] = None,
    num_eval_envs: int = 128,
    deterministic_eval: bool = False,
    # training metrics
    log_training_metrics: bool = False,
    training_metrics_steps: Optional[int] = None,
    # callbacks
    progress_fn: Callable[[int, Metrics], None] = lambda *args: None,
    policy_params_fn: Callable[..., None] = lambda *args: None,
    # checkpointing
    save_checkpoint_path: Optional[str] = None,
    restore_checkpoint_path: Optional[str] = None,
    restore_params: Optional[Any] = None,
    restore_value_fn: bool = True,
    run_evals: bool = True,
):
  """PPO training.

  Args:
    environment: the environment to train
    num_timesteps: the total number of environment steps to use during training
    max_devices_per_host: maximum number of chips to use per host process
    wrap_env: If True, wrap the environment for training. Otherwise use the
      environment as is.
    madrona_backend: whether to use Madrona backend for training
    augment_pixels: whether to add image augmentation to pixel inputs
    num_envs: the number of parallel environments to use for rollouts
      NOTE: `num_envs` must be divisible by the total number of chips since each
        chip gets `num_envs // total_number_of_chips` environments to roll out
      NOTE: `batch_size * num_minibatches` must be divisible by `num_envs` since
        data generated by `num_envs` parallel envs gets used for gradient
        updates over `num_minibatches` of data, where each minibatch has a
        leading dimension of `batch_size`
    episode_length: the length of an environment episode
    action_repeat: the number of timesteps to repeat an action
    wrap_env_fn: a custom function that wraps the environment for training. If
      not specified, the environment is wrapped with the default training
      wrapper.
    randomization_fn: a user-defined callback function that generates randomized
      environments
    learning_rate: learning rate for ppo loss
    entropy_cost: entropy reward for ppo loss, higher values increase entropy of
      the policy
    discounting: discounting rate
    unroll_length: the number of timesteps to unroll in each environment. The
      PPO loss is computed over `unroll_length` timesteps
    batch_size: the batch size for each minibatch SGD step
    num_minibatches: the number of times to run the SGD step, each with a
      different minibatch with leading dimension of `batch_size`
    num_updates_per_batch: the number of times to run the gradient update over
      all minibatches before doing a new environment rollout
    num_resets_per_eval: the number of environment resets to run between each
      eval. The environment resets occur on the host
    normalize_observations: whether to normalize observations
    reward_scaling: float scaling for reward
    clipping_epsilon: clipping epsilon for PPO loss
    gae_lambda: General advantage estimation lambda
    max_grad_norm: gradient clipping norm value. If None, no clipping is done
    normalize_advantage: whether to normalize advantage estimate
    network_factory: function that generates networks for policy and value
      functions
    seed: random seed
    num_evals: the number of evals to run during the entire training run.
      Increasing the number of evals increases total training time
    eval_env: an optional environment for eval only, defaults to `environment`
    num_eval_envs: the number of envs to use for evluation. Each env will run 1
      episode, and all envs run in parallel during eval.
    deterministic_eval: whether to run the eval with a deterministic policy
    log_training_metrics: whether to log training metrics and callback to
      progress_fn
    training_metrics_steps: the number of environment steps between logging
      training metrics
    progress_fn: a user-defined callback function for reporting/plotting metrics
    policy_params_fn: a user-defined callback function that can be used for
      saving custom policy checkpoints or creating policy rollouts and videos
    save_checkpoint_path: the path used to save checkpoints. If None, no
      checkpoints are saved.
    restore_checkpoint_path: the path used to restore previous model params
    restore_params: raw network parameters to restore the TrainingState from.
      These override `restore_checkpoint_path`. These paramaters can be obtained
      from the return values of ppo.train().
    restore_value_fn: whether to restore the value function from the checkpoint
      or use a random initialization
    run_evals: if True, use the evaluator num_eval times to collect distinct
<<<<<<< HEAD
      eval rollouts. If False, num_eval_envs and eval_env are ignored.
      progress_fn is then expected to use training_metrics.
=======
      eval rollouts. If False, num_eval_envs and eval_env are ignored. progress_fn
      is then expected to use training_metrics.
>>>>>>> 9131d060

  Returns:
    Tuple of (make_policy function, network params, metrics)
  """
  assert batch_size * num_minibatches % num_envs == 0
  _validate_madrona_args(
      madrona_backend, num_envs, num_eval_envs, action_repeat, eval_env
  )

  xt = time.time()

  process_count = jax.process_count()
  process_id = jax.process_index()
  local_device_count = jax.local_device_count()
  local_devices_to_use = local_device_count
  if max_devices_per_host:
    local_devices_to_use = min(local_devices_to_use, max_devices_per_host)
  logging.info(
      'Device count: %d, process count: %d (id %d), local device count: %d, '
      'devices to be used count: %d',
      jax.device_count(),
      process_count,
      process_id,
      local_device_count,
      local_devices_to_use,
  )
  device_count = local_devices_to_use * process_count

  # The number of environment steps executed for every training step.
  env_step_per_training_step = (
      batch_size * unroll_length * num_minibatches * action_repeat
  )
  num_evals_after_init = max(num_evals - 1, 1)
  # The number of training_step calls per training_epoch call.
  # equals to ceil(num_timesteps / (num_evals * env_step_per_training_step *
  #                                 num_resets_per_eval))
  num_training_steps_per_epoch = np.ceil(
      num_timesteps
      / (
          num_evals_after_init
          * env_step_per_training_step
          * max(num_resets_per_eval, 1)
      )
  ).astype(int)

  key = jax.random.PRNGKey(seed)
  global_key, local_key = jax.random.split(key)
  del key
  local_key = jax.random.fold_in(local_key, process_id)
  local_key, key_env, eval_key = jax.random.split(local_key, 3)
  # key_networks should be global, so that networks are initialized the same
  # way for different processes.
  key_policy, key_value = jax.random.split(global_key)
  del global_key

  assert num_envs % device_count == 0

  env = _maybe_wrap_env(
      environment,
      wrap_env,
      num_envs,
      episode_length,
      action_repeat,
      device_count,
      key_env,
      wrap_env_fn,
      randomization_fn,
  )
  if local_devices_to_use > 1:
    reset_fn = jax.pmap(env.reset, axis_name=_PMAP_AXIS_NAME)
  else:
    reset_fn = jax.jit(jax.vmap(env.reset))
  key_envs = jax.random.split(key_env, num_envs // process_count)
  key_envs = jnp.reshape(
      key_envs, (local_devices_to_use, -1) + key_envs.shape[1:]
  )
  env_state = reset_fn(key_envs)
  # Discard the batch axes over devices and envs.
  obs_shape = jax.tree_util.tree_map(lambda x: x.shape[2:], env_state.obs)

  normalize = lambda x, y: x
  if normalize_observations:
    normalize = running_statistics.normalize
  ppo_network = network_factory(
      obs_shape, env.action_size, preprocess_observations_fn=normalize
  )
  make_policy = ppo_networks.make_inference_fn(ppo_network)

  optimizer = optax.adam(learning_rate=learning_rate)
  if max_grad_norm is not None:
    # TODO: Move gradient clipping to `training/gradients.py`.
    optimizer = optax.chain(
        optax.clip_by_global_norm(max_grad_norm),
        optax.adam(learning_rate=learning_rate),
    )

  loss_fn = functools.partial(
      ppo_losses.compute_ppo_loss,
      ppo_network=ppo_network,
      entropy_cost=entropy_cost,
      discounting=discounting,
      reward_scaling=reward_scaling,
      gae_lambda=gae_lambda,
      clipping_epsilon=clipping_epsilon,
      normalize_advantage=normalize_advantage,
  )

  gradient_update_fn = gradients.gradient_update_fn(
      loss_fn, optimizer, pmap_axis_name=_PMAP_AXIS_NAME, has_aux=True
  )

  metrics_aggregator = metric_logger.EpisodeMetricsLogger(
      steps_between_logging=training_metrics_steps
      or env_step_per_training_step,
      progress_fn=progress_fn,
  )

  def minibatch_step(
      carry,
      data: types.Transition,
      normalizer_params: running_statistics.RunningStatisticsState,
  ):
    optimizer_state, params, key = carry
    key, key_loss = jax.random.split(key)
    (_, metrics), params, optimizer_state = gradient_update_fn(
        params,
        normalizer_params,
        data,
        key_loss,
        optimizer_state=optimizer_state,
    )

    return (optimizer_state, params, key), metrics

  def sgd_step(
      carry,
      unused_t,
      data: types.Transition,
      normalizer_params: running_statistics.RunningStatisticsState,
  ):
    optimizer_state, params, key = carry
    key, key_perm, key_grad = jax.random.split(key, 3)

    if augment_pixels:
      key, key_rt = jax.random.split(key)
      r_translate = functools.partial(_random_translate_pixels, key=key_rt)
      data = types.Transition(
          observation=r_translate(data.observation),
          action=data.action,
          reward=data.reward,
          discount=data.discount,
          next_observation=r_translate(data.next_observation),
          extras=data.extras,
      )

    def convert_data(x: jnp.ndarray):
      x = jax.random.permutation(key_perm, x)
      x = jnp.reshape(x, (num_minibatches, -1) + x.shape[1:])
      return x

    shuffled_data = jax.tree_util.tree_map(convert_data, data)
    (optimizer_state, params, _), metrics = jax.lax.scan(
        functools.partial(minibatch_step, normalizer_params=normalizer_params),
        (optimizer_state, params, key_grad),
        shuffled_data,
        length=num_minibatches,
    )
    return (optimizer_state, params, key), metrics

  def training_step(
      carry: Tuple[TrainingState, envs.State, PRNGKey], unused_t
  ) -> Tuple[Tuple[TrainingState, envs.State, PRNGKey], Metrics]:
    training_state, state, key = carry
    key_sgd, key_generate_unroll, new_key = jax.random.split(key, 3)

    policy = make_policy((
        training_state.normalizer_params,
        training_state.params.policy,
        training_state.params.value,
    ))

    def f(carry, unused_t):
      current_state, current_key = carry
      current_key, next_key = jax.random.split(current_key)
      next_state, data = acting.generate_unroll(
          env,
          current_state,
          policy,
          current_key,
          unroll_length,
          extra_fields=('truncation', 'episode_metrics', 'episode_done'),
      )
      return (next_state, next_key), data

    (state, _), data = jax.lax.scan(
        f,
        (state, key_generate_unroll),
        (),
        length=batch_size * num_minibatches // num_envs,
    )
    # Have leading dimensions (batch_size * num_minibatches, unroll_length)
    data = jax.tree_util.tree_map(lambda x: jnp.swapaxes(x, 1, 2), data)
    data = jax.tree_util.tree_map(
        lambda x: jnp.reshape(x, (-1,) + x.shape[2:]), data
    )
    assert data.discount.shape[1:] == (unroll_length,)

    if log_training_metrics:  # log unroll metrics
      jax.debug.callback(
          metrics_aggregator.update_episode_metrics,
          data.extras['state_extras']['episode_metrics'],
          data.extras['state_extras']['episode_done'],
      )

    # Update normalization params and normalize observations.
    normalizer_params = running_statistics.update(
        training_state.normalizer_params,
        _remove_pixels(data.observation),
        pmap_axis_name=_PMAP_AXIS_NAME,
    )

    (optimizer_state, params, _), metrics = jax.lax.scan(
        functools.partial(
            sgd_step, data=data, normalizer_params=normalizer_params
        ),
        (training_state.optimizer_state, training_state.params, key_sgd),
        (),
        length=num_updates_per_batch,
    )

    new_training_state = TrainingState(
        optimizer_state=optimizer_state,
        params=params,
        normalizer_params=normalizer_params,
        env_steps=training_state.env_steps + env_step_per_training_step,
    )
    return (new_training_state, state, new_key), metrics

  def training_epoch(
      training_state: TrainingState, state: envs.State, key: PRNGKey
  ) -> Tuple[TrainingState, envs.State, Metrics]:
    (training_state, state, _), loss_metrics = jax.lax.scan(
        training_step,
        (training_state, state, key),
        (),
        length=num_training_steps_per_epoch,
    )
    loss_metrics = jax.tree_util.tree_map(jnp.mean, loss_metrics)
    return training_state, state, loss_metrics

  training_epoch = jax.pmap(training_epoch, axis_name=_PMAP_AXIS_NAME)

  # Note that this is NOT a pure jittable method.
  def training_epoch_with_timing(
      training_state: TrainingState, env_state: envs.State, key: PRNGKey
  ) -> Tuple[TrainingState, envs.State, Metrics]:
    nonlocal training_walltime
    t = time.time()
    training_state, env_state = _strip_weak_type((training_state, env_state))
    result = training_epoch(training_state, env_state, key)
    training_state, env_state, metrics = _strip_weak_type(result)

    metrics = jax.tree_util.tree_map(jnp.mean, metrics)
    jax.tree_util.tree_map(lambda x: x.block_until_ready(), metrics)

    epoch_training_time = time.time() - t
    training_walltime += epoch_training_time
    sps = (
        num_training_steps_per_epoch
        * env_step_per_training_step
        * max(num_resets_per_eval, 1)
    ) / epoch_training_time
    metrics = {
        'training/sps': sps,
        'training/walltime': training_walltime,
        **{f'training/{name}': value for name, value in metrics.items()},
    }
    return training_state, env_state, metrics  # pytype: disable=bad-return-type  # py311-upgrade

  # Initialize model params and training state.
  init_params = ppo_losses.PPONetworkParams(
      policy=ppo_network.policy_network.init(key_policy),
      value=ppo_network.value_network.init(key_value),
  )

  obs_shape = jax.tree_util.tree_map(
      lambda x: specs.Array(x.shape[-1:], jnp.dtype('float32')), env_state.obs
  )
  training_state = TrainingState(  # pytype: disable=wrong-arg-types  # jax-ndarray
      optimizer_state=optimizer.init(init_params),  # pytype: disable=wrong-arg-types  # numpy-scalars
      params=init_params,
      normalizer_params=running_statistics.init_state(
          _remove_pixels(obs_shape)
      ),
      env_steps=types.UInt64(hi=0, lo=0),
  )

  if restore_checkpoint_path is not None:
    params = checkpoint.load(restore_checkpoint_path)
    value_params = params[2] if restore_value_fn else init_params.value
    training_state = training_state.replace(
        normalizer_params=params[0],
        params=training_state.params.replace(
            policy=params[1], value=value_params
        ),
    )

  if restore_params is not None:
    logging.info('Restoring TrainingState from `restore_params`.')
    value_params = restore_params[2] if restore_value_fn else init_params.value
    training_state = training_state.replace(
        normalizer_params=restore_params[0],
        params=training_state.params.replace(
            policy=restore_params[1], value=value_params
        ),
    )

  if num_timesteps == 0:
    return (
        make_policy,
        (
            training_state.normalizer_params,
            training_state.params.policy,
            training_state.params.value,
        ),
        {},
    )

  training_state = jax.device_put_replicated(
      training_state, jax.local_devices()[:local_devices_to_use]
  )

  eval_env = _maybe_wrap_env(
      eval_env or environment,
      wrap_env,
      num_eval_envs,
      episode_length,
      action_repeat,
      device_count=1,  # eval on the host only
      key_env=eval_key,
      wrap_env_fn=wrap_env_fn,
      randomization_fn=randomization_fn,
  )
  evaluator = acting.Evaluator(
      eval_env,
      functools.partial(make_policy, deterministic=deterministic_eval),
      num_eval_envs=num_eval_envs,
      episode_length=episode_length,
      action_repeat=action_repeat,
      key=eval_key,
  )

  training_metrics = {}
  training_walltime = 0
  current_step = 0

  # Run initial eval
  metrics = {}
<<<<<<< HEAD
  if process_id == 0 and num_evals > 1 and run_evals:
    metrics = evaluator.run_evaluation(
        _unpmap((
            training_state.normalizer_params,
            training_state.params.policy,
            training_state.params.value,
        )),
        training_metrics={},
    )
    logging.info(metrics)
    progress_fn(0, metrics)

  # Run initial policy_params_fn.
  params = _unpmap((
      training_state.normalizer_params,
      training_state.params.policy,
      training_state.params.value,
  ))
  policy_params_fn(current_step, make_policy, params)

=======
  if process_id == 0 and num_evals > 1:
    if run_evals:
      metrics = evaluator.run_evaluation(
          _unpmap((
              training_state.normalizer_params,
              training_state.params.policy,
              training_state.params.value,
          )),
          training_metrics={},
      )
      logging.info(metrics)
      progress_fn(0, metrics)
  
  # Run initial policy_params_fn.
  params = _unpmap((
      training_state.normalizer_params,
      training_state.params.policy,
      training_state.params.value,
  ))

  policy_params_fn(current_step, make_policy, params)

>>>>>>> 9131d060
  for it in range(num_evals_after_init):
    logging.info('starting iteration %s %s', it, time.time() - xt)

    for _ in range(max(num_resets_per_eval, 1)):
      # optimization
      epoch_key, local_key = jax.random.split(local_key)
      epoch_keys = jax.random.split(epoch_key, local_devices_to_use)
      (training_state, env_state, training_metrics) = (
          training_epoch_with_timing(training_state, env_state, epoch_keys)
      )
      current_step = int(_unpmap(training_state.env_steps))

      key_envs = jax.vmap(
          lambda x, s: jax.random.split(x[0], s), in_axes=(0, None)
      )(key_envs, key_envs.shape[1])
      # TODO: move extra reset logic to the AutoResetWrapper.
      env_state = reset_fn(key_envs) if num_resets_per_eval > 0 else env_state

    if process_id != 0:
      continue

    # Process id == 0.
    params = _unpmap((
        training_state.normalizer_params,
        training_state.params.policy,
        training_state.params.value,
    ))

    policy_params_fn(current_step, make_policy, params)

    if save_checkpoint_path is not None:
      ckpt_config = checkpoint.network_config(
          observation_size=obs_shape,
          action_size=env.action_size,
          normalize_observations=normalize_observations,
          network_factory=network_factory,
      )
      checkpoint.save(
          save_checkpoint_path, current_step, params, ckpt_config
      )

    if num_evals > 0:
<<<<<<< HEAD
      metrics = training_metrics
=======
>>>>>>> 9131d060
      if run_evals:
        metrics = evaluator.run_evaluation(
            params,
            training_metrics,
        )
<<<<<<< HEAD
=======
      else:
        metrics = training_metrics
>>>>>>> 9131d060
      logging.info(metrics)
      progress_fn(current_step, metrics)

  total_steps = current_step
  if not total_steps >= num_timesteps:
    raise AssertionError(
        f'Total steps {total_steps} is less than `num_timesteps`='
        f' {num_timesteps}.'
    )

  # If there was no mistakes the training_state should still be identical on all
  # devices.
  pmap.assert_is_replicated(training_state)
  params = _unpmap((
      training_state.normalizer_params,
      training_state.params.policy,
      training_state.params.value,
  ))
  logging.info('total steps: %s', total_steps)
  pmap.synchronize_hosts()
  return (make_policy, params, metrics)<|MERGE_RESOLUTION|>--- conflicted
+++ resolved
@@ -11,7 +11,6 @@
 # WITHOUT WARRANTIES OR CONDITIONS OF ANY KIND, either express or implied.
 # See the License for the specific language governing permissions and
 # limitations under the License.
-
 """Proximal policy optimization training.
 
 See: https://arxiv.org/pdf/1707.06347.pdf
@@ -34,8 +33,8 @@
 from brax.training.agents.ppo import checkpoint
 from brax.training.agents.ppo import losses as ppo_losses
 from brax.training.agents.ppo import networks as ppo_networks
-from brax.training.types import Params
-from brax.training.types import PRNGKey
+from brax.training.types import Params  # pylint: disable=g-importing-member
+from brax.training.types import PRNGKey  # pylint: disable=g-importing-member
 import flax
 import jax
 import jax.numpy as jnp
@@ -117,7 +116,7 @@
     # all devices gets the same randomization rng
     randomization_rng = jax.random.split(key_env, randomization_batch_size)
     v_randomization_fn = functools.partial(
-        randomization_fn, rng=randomization_rng
+        randomization_fn, rng=randomization_rng  # pylint: disable=unexpected-keyword-arg
     )
   if wrap_env_fn is not None:
     wrap_for_training = wrap_env_fn
@@ -157,7 +156,7 @@
     ) -> jax.Array:  # TxHxWxC
       # Randomly translates a set of pixel inputs.
       # Adapted from
-      # https://github.com/ikostrikov/jaxrl/blob/main/jaxrl/agents/drq/augmentations.py
+      # https://github.com/ikostrikov/jaxrl/blob/main/jaxrl/agents/drq/augmentations.py  # pylint: disable=line-too-long
       crop_from = jax.random.randint(key, (2,), 0, 2 * padding + 1)
       zero = jnp.zeros((1,), dtype=jnp.int32)
       crop_from = jnp.concatenate([zero, crop_from, zero])
@@ -311,13 +310,8 @@
     restore_value_fn: whether to restore the value function from the checkpoint
       or use a random initialization
     run_evals: if True, use the evaluator num_eval times to collect distinct
-<<<<<<< HEAD
       eval rollouts. If False, num_eval_envs and eval_env are ignored.
       progress_fn is then expected to use training_metrics.
-=======
-      eval rollouts. If False, num_eval_envs and eval_env are ignored. progress_fn
-      is then expected to use training_metrics.
->>>>>>> 9131d060
 
   Returns:
     Tuple of (make_policy function, network params, metrics)
@@ -408,7 +402,7 @@
 
   optimizer = optax.adam(learning_rate=learning_rate)
   if max_grad_norm is not None:
-    # TODO: Move gradient clipping to `training/gradients.py`.
+    # TODO(btaba): Move gradient clipping to `training/gradients.py`.
     optimizer = optax.chain(
         optax.clip_by_global_norm(max_grad_norm),
         optax.adam(learning_rate=learning_rate),
@@ -676,7 +670,6 @@
 
   # Run initial eval
   metrics = {}
-<<<<<<< HEAD
   if process_id == 0 and num_evals > 1 and run_evals:
     metrics = evaluator.run_evaluation(
         _unpmap((
@@ -697,30 +690,6 @@
   ))
   policy_params_fn(current_step, make_policy, params)
 
-=======
-  if process_id == 0 and num_evals > 1:
-    if run_evals:
-      metrics = evaluator.run_evaluation(
-          _unpmap((
-              training_state.normalizer_params,
-              training_state.params.policy,
-              training_state.params.value,
-          )),
-          training_metrics={},
-      )
-      logging.info(metrics)
-      progress_fn(0, metrics)
-  
-  # Run initial policy_params_fn.
-  params = _unpmap((
-      training_state.normalizer_params,
-      training_state.params.policy,
-      training_state.params.value,
-  ))
-
-  policy_params_fn(current_step, make_policy, params)
-
->>>>>>> 9131d060
   for it in range(num_evals_after_init):
     logging.info('starting iteration %s %s', it, time.time() - xt)
 
@@ -736,7 +705,7 @@
       key_envs = jax.vmap(
           lambda x, s: jax.random.split(x[0], s), in_axes=(0, None)
       )(key_envs, key_envs.shape[1])
-      # TODO: move extra reset logic to the AutoResetWrapper.
+      # TODO(brax-team): move extra reset logic to the AutoResetWrapper.
       env_state = reset_fn(key_envs) if num_resets_per_eval > 0 else env_state
 
     if process_id != 0:
@@ -763,20 +732,12 @@
       )
 
     if num_evals > 0:
-<<<<<<< HEAD
       metrics = training_metrics
-=======
->>>>>>> 9131d060
       if run_evals:
         metrics = evaluator.run_evaluation(
             params,
             training_metrics,
         )
-<<<<<<< HEAD
-=======
-      else:
-        metrics = training_metrics
->>>>>>> 9131d060
       logging.info(metrics)
       progress_fn(current_step, metrics)
 
